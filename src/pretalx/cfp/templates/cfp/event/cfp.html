{% extends "cfp/event/base.html" %}
{% load i18n %}
{% load orga_edit_link %}
{% load rich_text %}
{% load rules %}

{% block content %}{% with cfp=request.event.cfp %}
{% has_perm 'agenda.view_schedule' request.user request.event as can_view_schedule %}
{% has_perm 'agenda.view_sneak_peek' request.user request.event as can_view_sneak_peek %}
{% has_perm 'orga.edit_cfp' request.user request.event as can_edit_cfp %}
    <div class="d-flex">
        <h1>{{ cfp.headline|default:"" }}</h1>
        {% if can_edit_cfp %}{% orga_edit_link request.event.cfp.urls.text %}{% endif %}
    </div>
    {{ cfp.text|rich_text }}
    {% if request.event.settings.cfp_show_deadline and request.event.cfp.max_deadline %}
        <p>
            <strong>
                {% if cfp.is_open %}
                {% blocktrans with deadline=cfp.max_deadline|date:"SHORT_DATETIME_FORMAT" timezone=request.timezone until_string=cfp.max_deadline|timeuntil trimmed %}
                    You can enter submissions until {{ deadline }} ({{ timezone }}), {{ until_string }} from now.
                {% endblocktrans %}
                {% else %}
                {% blocktrans with deadline=cfp.max_deadline|date:"SHORT_DATETIME_FORMAT" timezone=request.timezone trimmed %}
                    This Call for Papers closed on {{ deadline }} ({{ timezone }}).
                {% endblocktrans %}
                {% endif %}
            </strong>
        </p>
    {% endif %}
    <div class="row mb-4 url-links">
        <a class="btn btn-success btn-lg btn-block {% if not cfp.is_open %}disabled{% endif %}"
           href="{{ request.event.urls.submit }}">
            {% if cfp.is_open %}
            {% trans "Submit a proposal" %}
            {% else %}
            {% trans "Submissions are closed" %}
            {% endif %}
        </a>

        {% if has_submissions or request.user.is_anonymous %}
        <a class="btn btn-info btn-lg btn-block" href="{{ request.event.urls.user_submissions }}">
            {% trans "Edit or view your submissions" %}
        </a>
        {% endif %}

        {% if can_view_schedule %}
            <a class="btn btn-info btn-lg btn-block" href="{{ request.event.urls.schedule }}">
                {% trans "View conference schedule" %}
            </a>
        {% elif can_view_sneak_peek %}
            <a class="btn btn-info btn-lg btn-block" href="{{ request.event.urls.sneakpeek }}">
                {% trans "View schedule preview" %}
            </a>
        {% endif %}
<<<<<<< HEAD
=======
        {% if has_submissions or request.user.is_anonymous %}
            <a class="btn btn-info btn-lg btn-block" href="{{ request.event.urls.user_submissions }}">
                {% trans "Edit or view your submissions" %}
            </a>
        {% endif %}
        <a class="btn btn-success btn-lg btn-block {% if not cfp.is_open %}disabled{% endif %}"
            href="{{ request.event.urls.submit }}{{ submit_qs }}">
        {% if cfp.is_open %}
            {% trans "Submit a proposal" %}
        {% else %}
            {% trans "Submissions are closed" %}
        {% endif %}
        </a>
>>>>>>> 65d66213
    </div>
{% endwith %}
{% endblock %}<|MERGE_RESOLUTION|>--- conflicted
+++ resolved
@@ -30,18 +30,18 @@
     {% endif %}
     <div class="row mb-4 url-links">
         <a class="btn btn-success btn-lg btn-block {% if not cfp.is_open %}disabled{% endif %}"
-           href="{{ request.event.urls.submit }}">
-            {% if cfp.is_open %}
+            href="{{ request.event.urls.submit }}{{ submit_qs }}">
+        {% if cfp.is_open %}
             {% trans "Submit a proposal" %}
-            {% else %}
+        {% else %}
             {% trans "Submissions are closed" %}
-            {% endif %}
+        {% endif %}
         </a>
 
         {% if has_submissions or request.user.is_anonymous %}
-        <a class="btn btn-info btn-lg btn-block" href="{{ request.event.urls.user_submissions }}">
-            {% trans "Edit or view your submissions" %}
-        </a>
+            <a class="btn btn-info btn-lg btn-block" href="{{ request.event.urls.user_submissions }}">
+                {% trans "Edit or view your submissions" %}
+            </a>
         {% endif %}
 
         {% if can_view_schedule %}
@@ -53,22 +53,6 @@
                 {% trans "View schedule preview" %}
             </a>
         {% endif %}
-<<<<<<< HEAD
-=======
-        {% if has_submissions or request.user.is_anonymous %}
-            <a class="btn btn-info btn-lg btn-block" href="{{ request.event.urls.user_submissions }}">
-                {% trans "Edit or view your submissions" %}
-            </a>
-        {% endif %}
-        <a class="btn btn-success btn-lg btn-block {% if not cfp.is_open %}disabled{% endif %}"
-            href="{{ request.event.urls.submit }}{{ submit_qs }}">
-        {% if cfp.is_open %}
-            {% trans "Submit a proposal" %}
-        {% else %}
-            {% trans "Submissions are closed" %}
-        {% endif %}
-        </a>
->>>>>>> 65d66213
     </div>
 {% endwith %}
 {% endblock %}