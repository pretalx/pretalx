from django import forms
from django.conf import settings
from django.utils.timezone import now
from django.utils.translation import ugettext_lazy as _

from pretalx.common.forms.widgets import CheckboxMultiDropdown
from pretalx.common.mixins.forms import RequestRequire
from pretalx.submission.models import Submission, SubmissionStates, SubmissionType


class InfoForm(RequestRequire, forms.ModelForm):
    def __init__(self, event, **kwargs):
        self.event = event
        self.readonly = kwargs.pop('readonly', False)
        instance = kwargs.get('instance')
        initial = kwargs.pop('initial', {})
        initial['submission_type'] = getattr(
            instance, 'submission_type', self.event.cfp.default_type
        )
        initial['content_locale'] = getattr(
            instance, 'content_locale', self.event.locale
        )

        super().__init__(initial=initial, **kwargs)

<<<<<<< HEAD
        self.fields['abstract'].widget.attrs['rows'] = 2
        for key in {'abstract', 'description', 'notes', 'image', 'do_not_record'}:
            request = event.settings.get('cfp_request_{}'.format(key))
            require = event.settings.get('cfp_require_{}'.format(key))
            if not request:
                self.fields.pop(key)
            else:
                self.fields[key].required = require
                min_value = event.settings.get('cfp_{}_min_length'.format(key))
                max_value = event.settings.get('cfp_{}_max_length'.format(key))
                if min_value:
                    self.fields[key].widget.attrs['minlength'] = min_value
                if max_value:
                    self.fields[key].widget.attrs['maxlength'] = max_value
                self.fields[key].help_text = get_help_text(
                    self.fields[key].help_text, min_value, max_value
                )
=======
        if 'abstract' in self.fields:
            self.fields['abstract'].widget.attrs['rows'] = 2
        if 'track' in self.fields:
            if not event.settings.use_tracks:
                self.fields.pop('track')
            elif not instance or instance.state == SubmissionStates.SUBMITTED:
                self.fields['track'].queryset = event.tracks.all()
            elif instance and instance.state != SubmissionStates.SUBMITTED:
                self.fields.pop('track')

>>>>>>> 3fdf6f1a
        self.fields['submission_type'].queryset = SubmissionType.objects.filter(
            event=self.event
        )
        _now = now()
        if (
            not self.event.cfp.deadline or self.event.cfp.deadline >= _now
        ):  # No global deadline or still open
            types = self.event.submission_types.exclude(deadline__lt=_now)
        else:
            types = self.event.submission_types.filter(deadline__gte=_now)
        pks = set(types.values_list('pk', flat=True))
        if instance and instance.pk:
            pks |= {instance.submission_type.pk}
        self.fields['submission_type'].queryset = self.event.submission_types.filter(
            pk__in=pks
        )

        locale_names = dict(settings.LANGUAGES)
        self.fields['content_locale'].choices = [
            (a, locale_names[a]) for a in self.event.locales
        ]

        if self.readonly:
            for f in self.fields.values():
                f.disabled = True

    class Meta:
        model = Submission
        fields = [
            'title',
            'submission_type',
            'track',
            'content_locale',
            'abstract',
            'description',
            'notes',
            'do_not_record',
            'image',
        ]
        request_require = [
            'abstract',
            'description',
            'notes',
            'image',
            'do_not_record',
            'track',
        ]


class SubmissionFilterForm(forms.Form):
    state = forms.MultipleChoiceField(
        choices=SubmissionStates.get_choices(),
        required=False,
        widget=CheckboxMultiDropdown,
    )
    submission_type = forms.MultipleChoiceField(
        required=False, widget=CheckboxMultiDropdown
    )

    def __init__(self, event, *args, **kwargs):
        self.event = event
        usable_states = kwargs.pop('usable_states', None)
        super().__init__(*args, **kwargs)
        sub_count = (
            lambda x: event.submissions(manager='all_objects').filter(state=x).count()
        )  # noqa
        type_count = (
            lambda x: event.submissions(manager='all_objects')
            .filter(submission_type=x)  # noqa
            .count()
        )
        self.fields['submission_type'].choices = [
            (sub_type.pk, '{} ({})'.format(str(sub_type), type_count(sub_type.pk)))
            for sub_type in event.submission_types.all()
        ]
        self.fields['submission_type'].widget.attrs['title'] = _('Submission types')
        if usable_states:
            usable_states = [
                choice
                for choice in self.fields['state'].choices
                if choice[0] in usable_states
            ]
        else:
            usable_states = self.fields['state'].choices
        self.fields['state'].choices = [(choice[0], '{} ({})'.format(choice[1].capitalize(), sub_count(choice[0]))) for choice in usable_states]
        self.fields['state'].widget.attrs['title'] = _('Submission states')<|MERGE_RESOLUTION|>--- conflicted
+++ resolved
@@ -23,25 +23,6 @@
 
         super().__init__(initial=initial, **kwargs)
 
-<<<<<<< HEAD
-        self.fields['abstract'].widget.attrs['rows'] = 2
-        for key in {'abstract', 'description', 'notes', 'image', 'do_not_record'}:
-            request = event.settings.get('cfp_request_{}'.format(key))
-            require = event.settings.get('cfp_require_{}'.format(key))
-            if not request:
-                self.fields.pop(key)
-            else:
-                self.fields[key].required = require
-                min_value = event.settings.get('cfp_{}_min_length'.format(key))
-                max_value = event.settings.get('cfp_{}_max_length'.format(key))
-                if min_value:
-                    self.fields[key].widget.attrs['minlength'] = min_value
-                if max_value:
-                    self.fields[key].widget.attrs['maxlength'] = max_value
-                self.fields[key].help_text = get_help_text(
-                    self.fields[key].help_text, min_value, max_value
-                )
-=======
         if 'abstract' in self.fields:
             self.fields['abstract'].widget.attrs['rows'] = 2
         if 'track' in self.fields:
@@ -52,7 +33,6 @@
             elif instance and instance.state != SubmissionStates.SUBMITTED:
                 self.fields.pop('track')
 
->>>>>>> 3fdf6f1a
         self.fields['submission_type'].queryset = SubmissionType.objects.filter(
             event=self.event
         )
