--- conflicted
+++ resolved
@@ -146,27 +146,19 @@
         null=True,
         blank=True,
         verbose_name=_('Abstract'),
-<<<<<<< HEAD
         help_text=format_lazy('{text} {markdown}',
             text=_('A concise summary of your talk in one or two sentences.'),
             markdown=phrases.base.use_markdown
-        )
-=======
-        help_text=phrases.base.use_markdown,
->>>>>>> 65d66213
+        ),
     )
     description = models.TextField(
         null=True,
         blank=True,
         verbose_name=_('Description'),
-<<<<<<< HEAD
         help_text=format_lazy('{text} {markdown}',
             text=_('A full-text description of your talk and its contents.'),
             markdown=phrases.base.use_markdown
         ),
-=======
-        help_text=phrases.base.use_markdown,
->>>>>>> 65d66213
     )
     notes = models.TextField(
         null=True, blank=True, verbose_name=_('Notes'),
